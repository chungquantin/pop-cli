#[cfg(any(feature = "parachain", feature = "contract"))]
mod commands;
#[cfg(any(feature = "parachain", feature = "contract"))]
mod engines;
#[cfg(any(feature = "parachain", feature = "contract"))]
mod style;

#[cfg(feature = "parachain")]
mod git;
#[cfg(feature = "parachain")]
mod helpers;
#[cfg(feature = "parachain")]
mod parachains;

#[cfg(feature = "contract")]
mod signer;

use anyhow::{anyhow, Result};
use clap::{Parser, Subcommand};
use std::{fs::create_dir_all, path::PathBuf};

#[derive(Parser)]
#[command(author, version, about, styles=style::get_styles())]
pub struct Cli {
	#[command(subcommand)]
	command: Commands,
}

#[derive(Subcommand)]
#[command(subcommand_required = true)]
enum Commands {
<<<<<<< HEAD
    /// Build a parachain, a pallet or smart contract.
    #[clap(alias = "n")]
    New(commands::new::NewArgs),
    /// Compile a parachain or smart contract.
    #[clap(alias = "b")]
    Build(commands::build::BuildArgs),
    /// Deploy a parachain or smart contract.
    #[clap(alias = "u")]
    Up(commands::up::UpArgs),
    /// Test a smart contract.
    #[clap(alias = "t")]
    Test(commands::test::TestArgs),
    /// Add a pallet to the runtime
    Add(commands::add::AddArgs),
=======
	/// Build a parachain, a pallet or smart contract.
	#[clap(alias = "n")]
	New(commands::new::NewArgs),
	/// Compile a parachain or smart contract.
	#[clap(alias = "b")]
	Build(commands::build::BuildArgs),
	/// Deploy a parachain or smart contract.
	#[clap(alias = "u")]
	Up(commands::up::UpArgs),
	/// Test a smart contract.
	#[clap(alias = "t")]
	Test(commands::test::TestArgs),
>>>>>>> 346c43bf
}

#[tokio::main]
async fn main() -> Result<()> {
<<<<<<< HEAD
    let cli = Cli::parse();
    match &cli.command {
        Commands::New(args) => match &args.command {
            #[cfg(feature = "parachain")]
            commands::new::NewCommands::Parachain(cmd) => cmd.execute(),
            #[cfg(feature = "parachain")]
            commands::new::NewCommands::Pallet(cmd) => cmd.execute(),
            #[cfg(feature = "contract")]
            commands::new::NewCommands::Contract(cmd) => cmd.execute(),
        },
        Commands::Build(args) => match &args.command {
            #[cfg(feature = "contract")]
            commands::build::BuildCommands::Contract(cmd) => cmd.execute(),
        },
        Commands::Up(args) => Ok(match &args.command {
            #[cfg(feature = "parachain")]
            commands::up::UpCommands::Parachain(cmd) => cmd.execute().await?,
        }),
        Commands::Test(args) => match &args.command {
            #[cfg(feature = "contract")]
            commands::test::TestCommands::Contract(cmd) => cmd.execute(),
        },
        Commands::Add(args) => args.execute(),
    }
=======
	let cli = Cli::parse();
	match &cli.command {
		Commands::New(args) => match &args.command {
			#[cfg(feature = "parachain")]
			commands::new::NewCommands::Parachain(cmd) => cmd.execute(),
			#[cfg(feature = "parachain")]
			commands::new::NewCommands::Pallet(cmd) => cmd.execute(),
			#[cfg(feature = "contract")]
			commands::new::NewCommands::Contract(cmd) => cmd.execute(),
		},
		Commands::Build(args) => match &args.command {
			#[cfg(feature = "parachain")]
			commands::build::BuildCommands::Parachain(cmd) => cmd.execute(),
			#[cfg(feature = "contract")]
			commands::build::BuildCommands::Contract(cmd) => cmd.execute(),
		},
		Commands::Up(args) => Ok(match &args.command {
			#[cfg(feature = "parachain")]
			commands::up::UpCommands::Parachain(cmd) => cmd.execute().await?,
			#[cfg(feature = "contract")]
			commands::up::UpCommands::Contract(cmd) => cmd.execute().await?,
		}),
		Commands::Test(args) => match &args.command {
			#[cfg(feature = "contract")]
			commands::test::TestCommands::Contract(cmd) => cmd.execute(),
		},
	}
>>>>>>> 346c43bf
}

#[cfg(feature = "parachain")]
fn cache() -> Result<PathBuf> {
	let cache_path = dirs::cache_dir()
		.ok_or(anyhow!("the cache directory could not be determined"))?
		.join("pop");
	// Creates pop dir if needed
	create_dir_all(cache_path.as_path())?;
	Ok(cache_path)
}<|MERGE_RESOLUTION|>--- conflicted
+++ resolved
@@ -29,22 +29,6 @@
 #[derive(Subcommand)]
 #[command(subcommand_required = true)]
 enum Commands {
-<<<<<<< HEAD
-    /// Build a parachain, a pallet or smart contract.
-    #[clap(alias = "n")]
-    New(commands::new::NewArgs),
-    /// Compile a parachain or smart contract.
-    #[clap(alias = "b")]
-    Build(commands::build::BuildArgs),
-    /// Deploy a parachain or smart contract.
-    #[clap(alias = "u")]
-    Up(commands::up::UpArgs),
-    /// Test a smart contract.
-    #[clap(alias = "t")]
-    Test(commands::test::TestArgs),
-    /// Add a pallet to the runtime
-    Add(commands::add::AddArgs),
-=======
 	/// Build a parachain, a pallet or smart contract.
 	#[clap(alias = "n")]
 	New(commands::new::NewArgs),
@@ -57,37 +41,12 @@
 	/// Test a smart contract.
 	#[clap(alias = "t")]
 	Test(commands::test::TestArgs),
->>>>>>> 346c43bf
+    /// Add a pallet to the runtime
+    Add(commands::add::AddArgs),
 }
 
 #[tokio::main]
 async fn main() -> Result<()> {
-<<<<<<< HEAD
-    let cli = Cli::parse();
-    match &cli.command {
-        Commands::New(args) => match &args.command {
-            #[cfg(feature = "parachain")]
-            commands::new::NewCommands::Parachain(cmd) => cmd.execute(),
-            #[cfg(feature = "parachain")]
-            commands::new::NewCommands::Pallet(cmd) => cmd.execute(),
-            #[cfg(feature = "contract")]
-            commands::new::NewCommands::Contract(cmd) => cmd.execute(),
-        },
-        Commands::Build(args) => match &args.command {
-            #[cfg(feature = "contract")]
-            commands::build::BuildCommands::Contract(cmd) => cmd.execute(),
-        },
-        Commands::Up(args) => Ok(match &args.command {
-            #[cfg(feature = "parachain")]
-            commands::up::UpCommands::Parachain(cmd) => cmd.execute().await?,
-        }),
-        Commands::Test(args) => match &args.command {
-            #[cfg(feature = "contract")]
-            commands::test::TestCommands::Contract(cmd) => cmd.execute(),
-        },
-        Commands::Add(args) => args.execute(),
-    }
-=======
 	let cli = Cli::parse();
 	match &cli.command {
 		Commands::New(args) => match &args.command {
@@ -114,8 +73,8 @@
 			#[cfg(feature = "contract")]
 			commands::test::TestCommands::Contract(cmd) => cmd.execute(),
 		},
+        Commands::Add(args) => args.execute(),
 	}
->>>>>>> 346c43bf
 }
 
 #[cfg(feature = "parachain")]
