--- conflicted
+++ resolved
@@ -54,16 +54,10 @@
 toml_edit = { version = "0.22", optional = true }
 tracing-subscriber = { version = "0.3", optional = true }
 url = { version = "2.5", optional = true }
-<<<<<<< HEAD
-zombienet-sdk = { git = "https://github.com/paritytech/zombienet-sdk", optional = true }
-zombienet-support = { git = "https://github.com/paritytech/zombienet-sdk", optional = true }
+zombienet-sdk = { git = "https://github.com/r0gue-io/zombienet-sdk", branch = "pop", optional = true }
+zombienet-support = { git = "https://github.com/r0gue-io/zombienet-sdk", branch = "pop", optional = true }
 uuid = { version = "1.7.0", features = ["v4"] }
 toml = "0.8.10"
-
-=======
-zombienet-sdk = { git = "https://github.com/r0gue-io/zombienet-sdk", branch = "pop", optional = true }
-zombienet-support = { git = "https://github.com/r0gue-io/zombienet-sdk", branch = "pop", optional = true }
->>>>>>> b2dc8298
 
 [features]
 default = ["contract", "parachain"]
