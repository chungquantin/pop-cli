--- conflicted
+++ resolved
@@ -77,11 +77,8 @@
 csv = "1.3.1"
 cumulus-primitives-proof-size-hostfunction = "0.10.0"
 frame-benchmarking-cli = "46.0.0"
-<<<<<<< HEAD
 rust-fuzzy-search = "0.1.1"
-=======
 sc-chain-spec = "41.0.0"
->>>>>>> 356a664d
 sp-runtime = "40.0.1"
 sp-statement-store = "15.0.0"
 stdio-override = "0.2.0"
