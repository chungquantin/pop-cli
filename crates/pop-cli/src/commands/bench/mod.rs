// SPDX-License-Identifier: GPL-3.0

use crate::{
	cli::{self},
	common::prompt::display_message,
};
use clap::{Args, Subcommand};
use frame_benchmarking_cli::PalletCmd;
<<<<<<< HEAD
use pallet::BenchmarkPallet;

mod pallet;
=======
use pop_common::{manifest::from_path, Profile};
use pop_parachains::{
	build_project, parse_genesis_builder_policy, run_pallet_benchmarking, runtime_binary_path,
};
use std::{env::current_dir, fs, path::PathBuf};
>>>>>>> 9652926e

/// Arguments for benchmarking a project.
#[derive(Args)]
#[command(args_conflicts_with_subcommands = true)]
pub struct BenchmarkArgs {
	#[command(subcommand)]
	pub command: Command,

	/// How to construct the genesis state. Uses `none` by default.
	#[arg(long, alias = "genesis-builder-policy")]
	pub(crate) genesis_builder: Option<String>,
}

/// Benchmark a pallet or a parachain.
#[derive(Subcommand)]
pub enum Command {
	/// Benchmark the extrinsic weight of FRAME Pallets
	#[clap(alias = "p")]
	Pallet(PalletCmd),
}

impl Command {
	/// Executes the command.
	pub(crate) fn execute(args: BenchmarkArgs) -> anyhow::Result<()> {
		let mut cli = cli::Cli;

		match args.command {
<<<<<<< HEAD
			Command::Pallet(mut cmd) => BenchmarkPallet { genesis_builder: args.genesis_builder }
				.execute(&mut cmd, &mut cli),
		}
=======
			Command::Pallet(mut cmd) => {
				if cmd.list.is_some() || cmd.json_output {
					if let Err(e) = run_pallet_benchmarking(&cmd) {
						return display_message(&e.to_string(), false, &mut cli);
					}
				}
				Command::bechmark_pallet(&mut cmd, &mut cli)
			},
		}
	}

	fn bechmark_pallet(cmd: &mut PalletCmd, cli: &mut impl Cli) -> anyhow::Result<()> {
		cli.intro("Benchmarking your pallets")?;
		cli.warning(
			"NOTE: the `pop bench pallet` is not yet battle tested - double check the results.",
		)?;
		if let Some(ref spec) = cmd.shared_params.chain {
			return display_message(
				&format!(
					"Chain specs are not supported. Please remove `--chain={spec}` \
					       and use `--runtime=<PATH>` instead"
				),
				false,
				cli,
			);
		}
		// No runtime path provided, auto-detect the runtime WASM binary. If not found, build
		// the runtime.
		if cmd.runtime.is_none() {
			match ensure_runtime_binary_exists(cli, &Profile::Release) {
				Ok(runtime_binary_path) => cmd.runtime = Some(runtime_binary_path),
				Err(e) => {
					return display_message(&e.to_string(), false, cli);
				},
			}
		}
		// No genesis builder, prompts user to select the genesis builder policy.
		if cmd.genesis_builder.is_none() {
			let policy = guide_user_to_select_genesis_builder(cli)?;
			cmd.genesis_builder = parse_genesis_builder_policy(policy)?.genesis_builder;
		}
		cli.warning("NOTE: this may take some time...")?;
		cli.info("Benchmarking and generating weight file...")?;
		if let Err(e) = run_pallet_benchmarking(cmd) {
			return display_message(&e.to_string(), false, cli);
		}
		display_message("Benchmark completed successfully!", true, cli)?;
		Ok(())
	}
}

// Locate runtime WASM binary. If it doesn't exist, trigger build.
fn ensure_runtime_binary_exists(
	cli: &mut impl cli::traits::Cli,
	mode: &Profile,
) -> anyhow::Result<PathBuf> {
	let cwd = current_dir().unwrap_or(PathBuf::from("./"));
	let target_path = mode.target_directory(&cwd).join("wbuild");
	let mut project_path = cwd.join("runtime");

	// Runtime folder does not exist.
	if !project_path.exists() {
		return Err(anyhow::anyhow!("No runtime found."));
	}

	// If there is no TOML file exist, list all directories in the "runtime" folder and prompt the
	// user to select a runtime.
	if !project_path.join("Cargo.toml").exists() {
		let runtime = guide_user_to_select_runtime(&project_path, cli)?;
		project_path = project_path.join(runtime);
	}

	match runtime_binary_path(&target_path, &project_path) {
		Ok(binary_path) => Ok(binary_path),
		_ => {
			cli.info("Runtime binary was not found. The runtime will be built locally.")?;
			cli.warning("NOTE: this may take some time...")?;
			build_project(&project_path, None, mode, vec!["runtime-benchmarks"], None)?;
			runtime_binary_path(&target_path, &project_path).map_err(|e| e.into())
		},
	}
}

fn guide_user_to_select_runtime(
	project_path: &PathBuf,
	cli: &mut impl cli::traits::Cli,
) -> anyhow::Result<PathBuf> {
	let runtimes = fs::read_dir(project_path).unwrap();
	let mut prompt = cli.select("Select the runtime:");
	for runtime in runtimes {
		let path = runtime.unwrap().path();
		let manifest = from_path(Some(path.as_path()))?;
		let package = manifest.package();
		let name = package.clone().name;
		let description = package.description().unwrap_or_default().to_string();
		prompt = prompt.item(path, &name, &description);
	}
	Ok(prompt.interact()?)
}

fn guide_user_to_select_genesis_builder(cli: &mut impl cli::traits::Cli) -> anyhow::Result<&str> {
	let mut prompt = cli.select("Select the genesis builder policy:").initial_value("none");
	for (policy, description) in [
    	("none", "Do not provide any genesis state"),
    	("runtime", "Let the runtime build the genesis state through its `BuildGenesisConfig` runtime API. \
         This will use the `development` preset by default.")
	] {
		prompt = prompt.item(policy, policy, description);
	}
	Ok(prompt.interact()?)
}

#[cfg(test)]
mod tests {
	use super::*;
	use crate::cli::MockCli;
	use clap::Parser;
	use duct::cmd;
	use std::env;
	use tempfile::tempdir;

	#[test]
	fn benchmark_pallet_works() -> anyhow::Result<()> {
		let mut cli =
			expect_select_genesis_builder(expect_pallet_benchmarking_intro(MockCli::new()))
				.expect_warning("NOTE: this may take some time...")
				.expect_outro("Benchmark completed successfully!");

		let mut cmd = PalletCmd::try_parse_from(&[
			"",
			"--runtime",
			get_mock_runtime_path(true).to_str().unwrap(),
			"--pallet",
			"pallet_timestamp",
			"--extrinsic",
			"",
		])?;
		Command::bechmark_pallet(&mut cmd, &mut cli)?;
		cli.verify()?;
		Ok(())
	}

	#[test]
	fn benchmark_pallet_with_chainspec_fails() -> anyhow::Result<()> {
		let spec = "path-to-chainspec";
		let mut cli =
			expect_pallet_benchmarking_intro(MockCli::new()).expect_outro_cancel(format!(
				"Chain specs are not supported. Please remove `--chain={spec}` \
			          and use `--runtime=<PATH>` instead"
			));

		let mut cmd = PalletCmd::try_parse_from(&[
			"",
			"--chain",
			spec,
			"--pallet",
			"pallet_timestamp",
			"--extrinsic",
			"",
		])?;

		Command::bechmark_pallet(&mut cmd, &mut cli)?;
		cli.verify()?;
		Ok(())
	}

	#[test]
	fn benchmark_pallet_without_runtime_benchmarks_feature_fails() -> anyhow::Result<()> {
		let mut cli = 	expect_select_genesis_builder(expect_pallet_benchmarking_intro(MockCli::new()))
			.expect_outro_cancel(
			        "Failed to run benchmarking: Invalid input: Could not call runtime API to Did not find the benchmarking metadata. \
			        This could mean that you either did not build the node correctly with the `--features runtime-benchmarks` flag, \
					or the chain spec that you are using was not created by a node that was compiled with the flag: \
					Other: Exported method Benchmark_benchmark_metadata is not found"
			);
		let mut cmd = PalletCmd::try_parse_from(&[
			"",
			"--runtime",
			get_mock_runtime_path(false).to_str().unwrap(),
			"--pallet",
			"pallet_timestamp",
			"--extrinsic",
			"",
		])?;
		Command::bechmark_pallet(&mut cmd, &mut cli)?;
		cli.verify()?;
		Ok(())
	}

	#[test]
	fn benchmark_pallet_fails_with_error() -> anyhow::Result<()> {
		let mut cli =  expect_select_genesis_builder(expect_pallet_benchmarking_intro(MockCli::new()))
			.expect_outro_cancel("Failed to run benchmarking: Invalid input: No benchmarks found which match your input.");
		let mut cmd = PalletCmd::try_parse_from(&[
			"",
			"--runtime",
			get_mock_runtime_path(true).to_str().unwrap(),
			"--pallet",
			"unknown-pallet-name",
			"--extrinsic",
			"",
		])?;
		Command::bechmark_pallet(&mut cmd, &mut cli)?;
		cli.verify()?;
		Ok(())
	}

	#[test]
	fn guide_user_to_select_runtime_works() -> anyhow::Result<()> {
		let temp_dir = tempdir()?;
		let runtime_path = temp_dir.path().join("runtime");
		let runtimes = ["runtime-1", "runtime-2", "runtime-3"];
		let mut cli = MockCli::new().expect_select(
			"Select the runtime:",
			Some(true),
			true,
			Some(runtimes.map(|runtime| (runtime.to_string(), "".to_string())).to_vec()),
			0,
		);
		fs::create_dir(&runtime_path)?;
		for runtime in runtimes {
			cmd("cargo", ["new", runtime, "--bin"]).dir(&runtime_path).run()?;
		}
		guide_user_to_select_runtime(&runtime_path, &mut cli)?;
		cli.verify()?;
		Ok(())
	}

	#[test]
	fn guide_user_to_select_genesis_builder_works() -> anyhow::Result<()> {
		let mut cli = expect_select_genesis_builder(MockCli::new());
		guide_user_to_select_genesis_builder(&mut cli)?;
		cli.verify()?;
		Ok(())
	}

	fn expect_pallet_benchmarking_intro(cli: MockCli) -> MockCli {
		cli.expect_intro("Benchmarking your pallets").expect_warning(
			"NOTE: the `pop bench pallet` is not yet battle tested - double check the results.",
		)
	}

	fn expect_select_genesis_builder(cli: MockCli) -> MockCli {
		let policies = vec![
           	("none".to_string(), "Do not provide any genesis state".to_string()),
           	("runtime".to_string(), "Let the runtime build the genesis state through its `BuildGenesisConfig` runtime API. \
            This will use the `development` preset by default.".to_string())
	];
		cli.expect_select("Select the genesis builder policy:", Some(true), true, Some(policies), 0)
	}

	// Construct the path to the mock runtime WASM file.
	fn get_mock_runtime_path(with_benchmark_features: bool) -> std::path::PathBuf {
		env::current_dir().unwrap().join(format!(
			"tests/files/{}.wasm",
			if with_benchmark_features { "base_parachain_benchmark" } else { "base_parachain" }
		))
>>>>>>> 9652926e
	}
}<|MERGE_RESOLUTION|>--- conflicted
+++ resolved
@@ -6,17 +6,9 @@
 };
 use clap::{Args, Subcommand};
 use frame_benchmarking_cli::PalletCmd;
-<<<<<<< HEAD
 use pallet::BenchmarkPallet;
 
 mod pallet;
-=======
-use pop_common::{manifest::from_path, Profile};
-use pop_parachains::{
-	build_project, parse_genesis_builder_policy, run_pallet_benchmarking, runtime_binary_path,
-};
-use std::{env::current_dir, fs, path::PathBuf};
->>>>>>> 9652926e
 
 /// Arguments for benchmarking a project.
 #[derive(Args)]
@@ -44,268 +36,8 @@
 		let mut cli = cli::Cli;
 
 		match args.command {
-<<<<<<< HEAD
 			Command::Pallet(mut cmd) => BenchmarkPallet { genesis_builder: args.genesis_builder }
 				.execute(&mut cmd, &mut cli),
 		}
-=======
-			Command::Pallet(mut cmd) => {
-				if cmd.list.is_some() || cmd.json_output {
-					if let Err(e) = run_pallet_benchmarking(&cmd) {
-						return display_message(&e.to_string(), false, &mut cli);
-					}
-				}
-				Command::bechmark_pallet(&mut cmd, &mut cli)
-			},
-		}
-	}
-
-	fn bechmark_pallet(cmd: &mut PalletCmd, cli: &mut impl Cli) -> anyhow::Result<()> {
-		cli.intro("Benchmarking your pallets")?;
-		cli.warning(
-			"NOTE: the `pop bench pallet` is not yet battle tested - double check the results.",
-		)?;
-		if let Some(ref spec) = cmd.shared_params.chain {
-			return display_message(
-				&format!(
-					"Chain specs are not supported. Please remove `--chain={spec}` \
-					       and use `--runtime=<PATH>` instead"
-				),
-				false,
-				cli,
-			);
-		}
-		// No runtime path provided, auto-detect the runtime WASM binary. If not found, build
-		// the runtime.
-		if cmd.runtime.is_none() {
-			match ensure_runtime_binary_exists(cli, &Profile::Release) {
-				Ok(runtime_binary_path) => cmd.runtime = Some(runtime_binary_path),
-				Err(e) => {
-					return display_message(&e.to_string(), false, cli);
-				},
-			}
-		}
-		// No genesis builder, prompts user to select the genesis builder policy.
-		if cmd.genesis_builder.is_none() {
-			let policy = guide_user_to_select_genesis_builder(cli)?;
-			cmd.genesis_builder = parse_genesis_builder_policy(policy)?.genesis_builder;
-		}
-		cli.warning("NOTE: this may take some time...")?;
-		cli.info("Benchmarking and generating weight file...")?;
-		if let Err(e) = run_pallet_benchmarking(cmd) {
-			return display_message(&e.to_string(), false, cli);
-		}
-		display_message("Benchmark completed successfully!", true, cli)?;
-		Ok(())
-	}
-}
-
-// Locate runtime WASM binary. If it doesn't exist, trigger build.
-fn ensure_runtime_binary_exists(
-	cli: &mut impl cli::traits::Cli,
-	mode: &Profile,
-) -> anyhow::Result<PathBuf> {
-	let cwd = current_dir().unwrap_or(PathBuf::from("./"));
-	let target_path = mode.target_directory(&cwd).join("wbuild");
-	let mut project_path = cwd.join("runtime");
-
-	// Runtime folder does not exist.
-	if !project_path.exists() {
-		return Err(anyhow::anyhow!("No runtime found."));
-	}
-
-	// If there is no TOML file exist, list all directories in the "runtime" folder and prompt the
-	// user to select a runtime.
-	if !project_path.join("Cargo.toml").exists() {
-		let runtime = guide_user_to_select_runtime(&project_path, cli)?;
-		project_path = project_path.join(runtime);
-	}
-
-	match runtime_binary_path(&target_path, &project_path) {
-		Ok(binary_path) => Ok(binary_path),
-		_ => {
-			cli.info("Runtime binary was not found. The runtime will be built locally.")?;
-			cli.warning("NOTE: this may take some time...")?;
-			build_project(&project_path, None, mode, vec!["runtime-benchmarks"], None)?;
-			runtime_binary_path(&target_path, &project_path).map_err(|e| e.into())
-		},
-	}
-}
-
-fn guide_user_to_select_runtime(
-	project_path: &PathBuf,
-	cli: &mut impl cli::traits::Cli,
-) -> anyhow::Result<PathBuf> {
-	let runtimes = fs::read_dir(project_path).unwrap();
-	let mut prompt = cli.select("Select the runtime:");
-	for runtime in runtimes {
-		let path = runtime.unwrap().path();
-		let manifest = from_path(Some(path.as_path()))?;
-		let package = manifest.package();
-		let name = package.clone().name;
-		let description = package.description().unwrap_or_default().to_string();
-		prompt = prompt.item(path, &name, &description);
-	}
-	Ok(prompt.interact()?)
-}
-
-fn guide_user_to_select_genesis_builder(cli: &mut impl cli::traits::Cli) -> anyhow::Result<&str> {
-	let mut prompt = cli.select("Select the genesis builder policy:").initial_value("none");
-	for (policy, description) in [
-    	("none", "Do not provide any genesis state"),
-    	("runtime", "Let the runtime build the genesis state through its `BuildGenesisConfig` runtime API. \
-         This will use the `development` preset by default.")
-	] {
-		prompt = prompt.item(policy, policy, description);
-	}
-	Ok(prompt.interact()?)
-}
-
-#[cfg(test)]
-mod tests {
-	use super::*;
-	use crate::cli::MockCli;
-	use clap::Parser;
-	use duct::cmd;
-	use std::env;
-	use tempfile::tempdir;
-
-	#[test]
-	fn benchmark_pallet_works() -> anyhow::Result<()> {
-		let mut cli =
-			expect_select_genesis_builder(expect_pallet_benchmarking_intro(MockCli::new()))
-				.expect_warning("NOTE: this may take some time...")
-				.expect_outro("Benchmark completed successfully!");
-
-		let mut cmd = PalletCmd::try_parse_from(&[
-			"",
-			"--runtime",
-			get_mock_runtime_path(true).to_str().unwrap(),
-			"--pallet",
-			"pallet_timestamp",
-			"--extrinsic",
-			"",
-		])?;
-		Command::bechmark_pallet(&mut cmd, &mut cli)?;
-		cli.verify()?;
-		Ok(())
-	}
-
-	#[test]
-	fn benchmark_pallet_with_chainspec_fails() -> anyhow::Result<()> {
-		let spec = "path-to-chainspec";
-		let mut cli =
-			expect_pallet_benchmarking_intro(MockCli::new()).expect_outro_cancel(format!(
-				"Chain specs are not supported. Please remove `--chain={spec}` \
-			          and use `--runtime=<PATH>` instead"
-			));
-
-		let mut cmd = PalletCmd::try_parse_from(&[
-			"",
-			"--chain",
-			spec,
-			"--pallet",
-			"pallet_timestamp",
-			"--extrinsic",
-			"",
-		])?;
-
-		Command::bechmark_pallet(&mut cmd, &mut cli)?;
-		cli.verify()?;
-		Ok(())
-	}
-
-	#[test]
-	fn benchmark_pallet_without_runtime_benchmarks_feature_fails() -> anyhow::Result<()> {
-		let mut cli = 	expect_select_genesis_builder(expect_pallet_benchmarking_intro(MockCli::new()))
-			.expect_outro_cancel(
-			        "Failed to run benchmarking: Invalid input: Could not call runtime API to Did not find the benchmarking metadata. \
-			        This could mean that you either did not build the node correctly with the `--features runtime-benchmarks` flag, \
-					or the chain spec that you are using was not created by a node that was compiled with the flag: \
-					Other: Exported method Benchmark_benchmark_metadata is not found"
-			);
-		let mut cmd = PalletCmd::try_parse_from(&[
-			"",
-			"--runtime",
-			get_mock_runtime_path(false).to_str().unwrap(),
-			"--pallet",
-			"pallet_timestamp",
-			"--extrinsic",
-			"",
-		])?;
-		Command::bechmark_pallet(&mut cmd, &mut cli)?;
-		cli.verify()?;
-		Ok(())
-	}
-
-	#[test]
-	fn benchmark_pallet_fails_with_error() -> anyhow::Result<()> {
-		let mut cli =  expect_select_genesis_builder(expect_pallet_benchmarking_intro(MockCli::new()))
-			.expect_outro_cancel("Failed to run benchmarking: Invalid input: No benchmarks found which match your input.");
-		let mut cmd = PalletCmd::try_parse_from(&[
-			"",
-			"--runtime",
-			get_mock_runtime_path(true).to_str().unwrap(),
-			"--pallet",
-			"unknown-pallet-name",
-			"--extrinsic",
-			"",
-		])?;
-		Command::bechmark_pallet(&mut cmd, &mut cli)?;
-		cli.verify()?;
-		Ok(())
-	}
-
-	#[test]
-	fn guide_user_to_select_runtime_works() -> anyhow::Result<()> {
-		let temp_dir = tempdir()?;
-		let runtime_path = temp_dir.path().join("runtime");
-		let runtimes = ["runtime-1", "runtime-2", "runtime-3"];
-		let mut cli = MockCli::new().expect_select(
-			"Select the runtime:",
-			Some(true),
-			true,
-			Some(runtimes.map(|runtime| (runtime.to_string(), "".to_string())).to_vec()),
-			0,
-		);
-		fs::create_dir(&runtime_path)?;
-		for runtime in runtimes {
-			cmd("cargo", ["new", runtime, "--bin"]).dir(&runtime_path).run()?;
-		}
-		guide_user_to_select_runtime(&runtime_path, &mut cli)?;
-		cli.verify()?;
-		Ok(())
-	}
-
-	#[test]
-	fn guide_user_to_select_genesis_builder_works() -> anyhow::Result<()> {
-		let mut cli = expect_select_genesis_builder(MockCli::new());
-		guide_user_to_select_genesis_builder(&mut cli)?;
-		cli.verify()?;
-		Ok(())
-	}
-
-	fn expect_pallet_benchmarking_intro(cli: MockCli) -> MockCli {
-		cli.expect_intro("Benchmarking your pallets").expect_warning(
-			"NOTE: the `pop bench pallet` is not yet battle tested - double check the results.",
-		)
-	}
-
-	fn expect_select_genesis_builder(cli: MockCli) -> MockCli {
-		let policies = vec![
-           	("none".to_string(), "Do not provide any genesis state".to_string()),
-           	("runtime".to_string(), "Let the runtime build the genesis state through its `BuildGenesisConfig` runtime API. \
-            This will use the `development` preset by default.".to_string())
-	];
-		cli.expect_select("Select the genesis builder policy:", Some(true), true, Some(policies), 0)
-	}
-
-	// Construct the path to the mock runtime WASM file.
-	fn get_mock_runtime_path(with_benchmark_features: bool) -> std::path::PathBuf {
-		env::current_dir().unwrap().join(format!(
-			"tests/files/{}.wasm",
-			if with_benchmark_features { "base_parachain_benchmark" } else { "base_parachain" }
-		))
->>>>>>> 9652926e
 	}
 }