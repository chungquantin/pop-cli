// SPDX-License-Identifier: GPL-3.0

use crate::{
	cli::{traits::Cli as _, Cli},
	style::style,
};
use anyhow::Result;
use clap::{
	builder::{PossibleValue, PossibleValuesParser, TypedValueParser},
	Args,
};
use cliclack::{
	confirm, input,
	log::{self, success, warning},
	outro, outro_cancel,
};
use pop_common::{
	enum_variants,
	templates::{Template, Type},
	Git, GitHub, Release,
};
use pop_parachains::{
	instantiate_template_dir, is_initial_endowment_valid, Config, Parachain, Provider,
};
use std::{fs, path::Path, str::FromStr, thread::sleep, time::Duration};
use strum::VariantArray;

const DEFAULT_INITIAL_ENDOWMENT: &str = "1u64 << 60";

#[derive(Args, Clone)]
pub struct NewParachainCommand {
	#[arg(help = "Name of the project. If empty assistance in the process will be provided.")]
	pub(crate) name: Option<String>,
	#[arg(
		help = "Template provider.",
		default_value = Provider::Pop.as_ref(),
		value_parser = enum_variants!(Provider)
	)]
	pub(crate) provider: Option<Provider>,
	#[arg(
		short = 't',
		long,
		help = "Template to use.",
		value_parser = enum_variants!(Parachain)
	)]
	pub(crate) template: Option<Parachain>,
	#[arg(
		short = 'r',
		long,
		help = "Release tag to use for template. If empty, latest release will be used."
	)]
	pub(crate) release_tag: Option<String>,
	#[arg(long, short, help = "Token Symbol", default_value = "UNIT")]
	pub(crate) symbol: Option<String>,
	#[arg(long, short, help = "Token Decimals", default_value = "12")]
	pub(crate) decimals: Option<u8>,
	#[arg(
		long = "endowment",
		short,
		help = "Token Endowment for dev accounts",
		default_value = DEFAULT_INITIAL_ENDOWMENT
	)]
	pub(crate) initial_endowment: Option<String>,
	#[arg(
		short = 'v',
		long,
		help = "Verifies the commit SHA when fetching the latest license and release from GitHub."
	)]
	pub(crate) verify: bool,
}

impl NewParachainCommand {
	/// Executes the command.
	pub(crate) async fn execute(self) -> Result<Parachain> {
		// If user doesn't select the name guide them to generate a parachain.
		let parachain_config = if self.name.is_none() {
			guide_user_to_generate_parachain(self.verify).await?
		} else {
			self.clone()
		};

		let name = &parachain_config
			.name
			.clone()
			.expect("name can not be none as fallback above is interactive input; qed");
		let provider = &parachain_config.provider.clone().unwrap_or_default();
		let template = match &parachain_config.template {
			Some(template) => template.clone(),
			None => provider.default_template().expect("parachain templates have defaults; qed."), /* Each provider has a template by default */
		};

		is_template_supported(provider, &template)?;
		let config = get_customization_value(
			&template,
			parachain_config.symbol.clone(),
			parachain_config.decimals,
			parachain_config.initial_endowment.clone(),
		)?;

		let tag_version = parachain_config.release_tag.clone();

		generate_parachain_from_template(
			name,
			provider,
			&template,
			tag_version,
			config,
			self.verify,
		)
		.await?;
		Ok(template)
	}
}

/// Guide the user to generate a parachain from available templates.
async fn guide_user_to_generate_parachain(verify: bool) -> Result<NewParachainCommand> {
	Cli.intro("Generate a parachain")?;

	// Prompt for template selection.
	let mut prompt = cliclack::select("Select a template provider: ".to_string());
	for (i, provider) in Provider::types().iter().enumerate() {
		if i == 0 {
			prompt = prompt.initial_value(provider);
		}
		prompt = prompt.item(
			provider,
			provider.name(),
			format!(
				"{} {} available option(s) {}",
				provider.description(),
				provider.templates().len(),
				if provider.name() == "Parity" { "[deprecated]" } else { "" }
			),
		);
	}
	let provider = prompt.interact()?;
	let template = display_select_options(provider)?;
	let release_name = choose_release(template, verify).await?;

	// Prompt for location.
	let name: String = input("Where should your project be created?")
		.placeholder("./my-parachain")
		.default_input("./my-parachain")
		.interact()?;

	// Prompt for additional customization options.
	let mut customizable_options = Config {
		symbol: "UNIT".to_string(),
		decimals: 12,
		initial_endowment: "1u64 << 60".to_string(),
	};
	if Provider::Pop.provides(&template) {
		customizable_options = prompt_customizable_options()?;
	}

	Ok(NewParachainCommand {
		name: Some(name),
		provider: Some(provider.clone()),
		template: Some(template.clone()),
		release_tag: release_name,
		symbol: Some(customizable_options.symbol),
		decimals: Some(customizable_options.decimals),
		initial_endowment: Some(customizable_options.initial_endowment),
		verify,
	})
}

async fn generate_parachain_from_template(
	name_template: &String,
	provider: &Provider,
	template: &Parachain,
	tag_version: Option<String>,
	config: Config,
	verify: bool,
) -> Result<()> {
	Cli.intro(format!(
		"Generating \"{name_template}\" using {} from {}!",
		template.name(),
		provider.name()
	))?;

	let destination_path = check_destination_path(name_template)?;

	let spinner = cliclack::spinner();
	spinner.start("Generating parachain...");
	let tag = instantiate_template_dir(template, destination_path, tag_version, config)?;
	if let Err(err) = Git::git_init(destination_path, "initialized parachain") {
		if err.class() == git2::ErrorClass::Config && err.code() == git2::ErrorCode::NotFound {
			outro_cancel("git signature could not be found. Please configure your git config with your name and email")?;
		}
	}
	spinner.clear();

	// Replace spinner with success.
	console::Term::stderr().clear_last_lines(2)?;
	let mut verify_note = "".to_string();
	if verify && tag.is_some() {
		let url = url::Url::parse(&template.repository_url()?).expect("valid repository url");
		let repo = GitHub::parse(url.as_str())?;
		let commit = repo.get_commit_sha_from_release(&tag.clone().unwrap()).await;
		verify_note = format!(" ✅ Fetched the latest release of the template along with its license based on the commit SHA for the release ({}).", commit.unwrap_or_default());
	}
	success(format!(
		"Generation complete{}",
		tag.map(|t| format!("\n{}", style(format!("Version: {t} {}", verify_note)).dim()))
			.unwrap_or_default()
	))?;

	if !template.is_audited() {
		// warn about audit status and licensing
		warning(format!("NOTE: the resulting parachain is not guaranteed to be audited or reviewed for security vulnerabilities.\n{}",
						style(format!("Please consult the source repository at {} to assess production suitability and licensing restrictions.", template.repository_url()?))
							.dim()))?;
	}

	// add next steps
	let mut next_steps = vec![
		format!("cd into \"{name_template}\" and enjoy hacking! 🚀"),
		"Use `pop build --release` to build your parachain.".into(),
	];
	if let Some(network_config) = template.network_config() {
		next_steps.push(format!(
			"Use `pop up parachain -f {network_config}` to launch your parachain on a local network."
		))
	}
	let next_steps: Vec<_> = next_steps
		.iter()
		.map(|s| style(format!("{} {s}", console::Emoji("●", ">"))).dim().to_string())
		.collect();
	success(format!("Next Steps:\n{}", next_steps.join("\n")))?;

	outro(format!(
		"Need help? Learn more at {}\n",
		style("https://learn.onpop.io").magenta().underlined()
	))?;
	Ok(())
}

/// Determines whether the specified template is supported by the provider.
fn is_template_supported(provider: &Provider, template: &Parachain) -> Result<()> {
	if !provider.provides(template) {
		return Err(anyhow::anyhow!(format!(
			"The provider \"{:?}\" doesn't support the {:?} template.",
			provider, template
		)));
	};
	return Ok(());
}

fn display_select_options(provider: &Provider) -> Result<&Parachain> {
	let mut prompt = cliclack::select("Select the type of parachain:".to_string());
	for (i, template) in provider.templates().into_iter().enumerate() {
		if i == 0 {
			prompt = prompt.initial_value(template);
		}
		prompt = prompt.item(template, template.name(), template.description());
	}
	Ok(prompt.interact()?)
}

fn get_customization_value(
	template: &Parachain,
	symbol: Option<String>,
	decimals: Option<u8>,
	initial_endowment: Option<String>,
) -> Result<Config> {
	if !matches!(template, Parachain::Standard) &&
		(symbol.is_some() || decimals.is_some() || initial_endowment.is_some())
	{
		log::warning("Customization options are not available for this template")?;
		sleep(Duration::from_secs(3))
	}
	return Ok(Config {
		symbol: symbol.clone().expect("default values"),
		decimals: decimals.clone().expect("default values"),
		initial_endowment: initial_endowment.clone().expect("default values"),
	});
}

fn check_destination_path(name_template: &String) -> Result<&Path> {
	let destination_path = Path::new(name_template);
	if destination_path.exists() {
		if !confirm(format!(
			"\"{}\" directory already exists. Would you like to remove it?",
			destination_path.display()
		))
		.interact()?
		{
			outro_cancel(format!(
				"Cannot generate parachain until \"{}\" directory is removed.",
				destination_path.display()
			))?;
			return Err(anyhow::anyhow!(format!(
				"\"{}\" directory already exists.",
				destination_path.display()
			)));
		}
		fs::remove_dir_all(destination_path)?;
	}
	Ok(destination_path)
}

/// Gets the latest 3 releases. Prompts the user to choose if releases exist.
/// Otherwise, the default release is used.
///
/// return: `Option<String>` - The release name selected by the user or None if no releases found.
async fn choose_release(template: &Parachain, verify: bool) -> Result<Option<String>> {
	let url = url::Url::parse(&template.repository_url()?).expect("valid repository url");
	let repo = GitHub::parse(url.as_str())?;

	let license = if verify || template.license().is_none() {
		repo.get_repo_license().await?
	} else {
		template.license().unwrap().to_string() // unwrap is safe as it is checked above
	};
	log::info(format!("Template {}: {}", style("License").bold(), license))?;

	// Get only the latest 3 releases that are supported by the template (default is all)
	let latest_3_releases: Vec<Release> = get_latest_3_releases(&repo, verify)
		.await?
		.into_iter()
		.filter(|r| template.is_supported_version(&r.tag_name))
		.collect();

	let mut release_name = None;
	if latest_3_releases.len() > 0 {
		release_name = Some(display_release_versions_to_user(latest_3_releases)?);
	} else {
		// If supported_versions exists and no other releases are found,
		// then the default branch is not supported and an error is returned
		let _ = template.supported_versions().is_some()
			&& Err(anyhow::anyhow!(
				"No supported versions found for this template. Please open an issue here: https://github.com/r0gue-io/pop-cli/issues "
			))?;

		warning("No releases found for this template. Will use the default branch")?;
	}

	Ok(release_name)
}

async fn get_latest_3_releases(repo: &GitHub, verify: bool) -> Result<Vec<Release>> {
	let mut latest_3_releases: Vec<Release> =
		repo.releases().await?.into_iter().filter(|r| !r.prerelease).take(3).collect();
<<<<<<< HEAD
	// Get the commit sha for the releases
	for release in latest_3_releases.iter_mut() {
		let commit = repo.get_commit_sha_from_release(&release.tag_name).await?;
		release.commit = Some(commit);
=======
	if verify {
		// Get the commit sha for the releases
		for release in latest_3_releases.iter_mut() {
			let commit = repo.get_commit_sha_from_release(&release.tag_name).await?;
			release.commit = Some(commit);
		}
>>>>>>> b2746304
	}
	Ok(latest_3_releases)
}

fn display_release_versions_to_user(releases: Vec<Release>) -> Result<String> {
	let mut prompt = cliclack::select("Select a specific release:".to_string());
	for (i, release) in releases.iter().enumerate() {
		if i == 0 {
			prompt = prompt.initial_value(&release.tag_name);
		}
		prompt = prompt.item(
			&release.tag_name,
			&release.name,
			match &release.commit {
				Some(commit) => format!("{} / {}", &release.tag_name, &commit[..=6]),
				None => release.tag_name.to_string(),
			},
		)
	}
	Ok(prompt.interact()?.to_string())
}

fn prompt_customizable_options() -> Result<Config> {
	let symbol: String = input("What is the symbol of your parachain token?")
		.placeholder("UNIT")
		.default_input("UNIT")
		.interact()?;

	let decimals_input: String = input("How many token decimals?")
		.placeholder("12")
		.default_input("12")
		.interact()?;
	let decimals: u8 = decimals_input.parse::<u8>().expect("input has to be a number");

	let mut initial_endowment: String = input("And the initial endowment for dev accounts?")
		.placeholder("1u64 << 60")
		.default_input("1u64 << 60")
		.interact()?;
	if !is_initial_endowment_valid(&initial_endowment) {
		outro_cancel("⚠️ The specified initial endowment is not valid")?;
		// Prompt the user if they want to use the one by default
		if !confirm(format!("📦 Would you like to use the default {}?", DEFAULT_INITIAL_ENDOWMENT))
			.initial_value(true)
			.interact()?
		{
			outro_cancel(
				"🚫 Cannot create a parachain with an incorrect initial endowment value.",
			)?;
			return Err(anyhow::anyhow!("incorrect initial endowment value"));
		}
		initial_endowment = DEFAULT_INITIAL_ENDOWMENT.to_string();
	}
	Ok(Config { symbol, decimals, initial_endowment })
}

#[cfg(test)]
mod tests {

	use super::*;
	use crate::{
		commands::new::{Command::Parachain as ParachainCommand, NewArgs},
		Cli,
		Command::New,
	};
	use clap::Parser;
	use git2::Repository;
	use tempfile::tempdir;

	#[tokio::test]
	async fn test_new_parachain_command_with_defaults_executes() -> Result<()> {
		let dir = tempdir()?;
		let cli = Cli::parse_from([
			"pop",
			"new",
			"parachain",
			dir.path().join("test_parachain").to_str().unwrap(),
		]);

		let New(NewArgs { command: ParachainCommand(command) }) = cli.command else {
			panic!("unable to parse command")
		};
		// Execute
		let name = command.name.clone().unwrap();
		command.execute().await?;
		// check for git_init
		let repo = Repository::open(Path::new(&name))?;
		let reflog = repo.reflog("HEAD")?;
		assert_eq!(reflog.len(), 1);
		Ok(())
	}

	#[tokio::test]
	async fn test_new_parachain_command_execute() -> Result<()> {
		let dir = tempdir()?;
		let name = dir.path().join("test_parachain").to_str().unwrap().to_string();
		let command = NewParachainCommand {
			name: Some(name.clone()),
			provider: Some(Provider::Pop),
			template: Some(Parachain::Standard),
			release_tag: None,
			symbol: Some("UNIT".to_string()),
			decimals: Some(12),
			initial_endowment: Some("1u64 << 60".to_string()),
			verify: false,
		};
		command.execute().await?;

		// check for git_init
		let repo = Repository::open(Path::new(&name))?;
		let reflog = repo.reflog("HEAD")?;
		assert_eq!(reflog.len(), 1);

		Ok(())
	}

	#[test]
	fn test_is_template_supported() -> Result<()> {
		is_template_supported(&Provider::Pop, &Parachain::Standard)?;
		assert!(is_template_supported(&Provider::Pop, &Parachain::ParityContracts).is_err());
		assert!(is_template_supported(&Provider::Pop, &Parachain::ParityFPT).is_err());

		assert!(is_template_supported(&Provider::Parity, &Parachain::Standard).is_err());
		is_template_supported(&Provider::Parity, &Parachain::ParityContracts)?;
		is_template_supported(&Provider::Parity, &Parachain::ParityFPT)
	}

	#[test]
	fn test_get_customization_values() -> Result<()> {
		let config = get_customization_value(
			&Parachain::Standard,
			Some("DOT".to_string()),
			Some(6),
			Some("10000".to_string()),
		)?;
		assert_eq!(
			config,
			Config {
				symbol: "DOT".to_string(),
				decimals: 6,
				initial_endowment: "10000".to_string()
			}
		);
		Ok(())
	}
}<|MERGE_RESOLUTION|>--- conflicted
+++ resolved
@@ -264,8 +264,8 @@
 	decimals: Option<u8>,
 	initial_endowment: Option<String>,
 ) -> Result<Config> {
-	if !matches!(template, Parachain::Standard) &&
-		(symbol.is_some() || decimals.is_some() || initial_endowment.is_some())
+	if !matches!(template, Parachain::Standard)
+		&& (symbol.is_some() || decimals.is_some() || initial_endowment.is_some())
 	{
 		log::warning("Customization options are not available for this template")?;
 		sleep(Duration::from_secs(3))
@@ -342,19 +342,12 @@
 async fn get_latest_3_releases(repo: &GitHub, verify: bool) -> Result<Vec<Release>> {
 	let mut latest_3_releases: Vec<Release> =
 		repo.releases().await?.into_iter().filter(|r| !r.prerelease).take(3).collect();
-<<<<<<< HEAD
-	// Get the commit sha for the releases
-	for release in latest_3_releases.iter_mut() {
-		let commit = repo.get_commit_sha_from_release(&release.tag_name).await?;
-		release.commit = Some(commit);
-=======
 	if verify {
 		// Get the commit sha for the releases
 		for release in latest_3_releases.iter_mut() {
 			let commit = repo.get_commit_sha_from_release(&release.tag_name).await?;
 			release.commit = Some(commit);
 		}
->>>>>>> b2746304
 	}
 	Ok(latest_3_releases)
 }
