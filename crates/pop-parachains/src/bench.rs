use anyhow::Result;
use clap::Parser;
use csv::Reader;
use frame_benchmarking_cli::PalletCmd;
use rust_fuzzy_search::fuzzy_search_best_n;
use sc_chain_spec::GenesisConfigBuilderRuntimeCaller;
use sp_runtime::traits::BlakeTwo256;
use std::{
	collections::HashMap,
	fs,
	fs::File,
	io::BufReader,
	path::{Path, PathBuf},
};
use stdio_override::StdoutOverride;
use tempfile::tempdir;

type HostFunctions = (
	sp_statement_store::runtime_api::HostFunctions,
	cumulus_primitives_proof_size_hostfunction::storage_proof_size::HostFunctions,
);

<<<<<<< HEAD
/// Type alias for records where the key is the pallet name and the value is a array of its
/// extrinsics.
pub type PalletExtrinsicsCollection = HashMap<String, Vec<String>>;

/// Check if a runtime has a genesis config preset.
///
/// # Arguments
/// * `binary_path` - Path to the runtime WASM binary.
/// * `preset` - Optional ID of the genesis config preset. If not provided, it checks the default
///   preset.
pub fn check_preset(binary_path: &PathBuf, preset: Option<&String>) -> anyhow::Result<()> {
	let binary = fs::read(binary_path).map_err(anyhow::Error::from)?;
=======
/// Get genesis builder preset names of the runtime.
///
/// # Arguments
/// * `binary_path` - Path to the runtime WASM binary.
pub fn get_preset_names(binary_path: &PathBuf) -> anyhow::Result<Vec<String>> {
	let binary = fs::read(binary_path).expect("No runtime binary found");
>>>>>>> 80d74603
	let genesis_config_builder = GenesisConfigBuilderRuntimeCaller::<HostFunctions>::new(&binary);
	genesis_config_builder.preset_names().map_err(|e| anyhow::anyhow!(e))
}

/// Get the runtime folder path and throws error if not exist.
///
/// # Arguments
/// * `parent` - Parent path that contains the runtime folder.
pub fn get_runtime_path(parent: &Path) -> anyhow::Result<PathBuf> {
	["runtime", "runtimes"]
		.iter()
		.map(|f| parent.join(f))
		.find(|path| path.exists())
		.ok_or_else(|| anyhow::anyhow!("No runtime found."))
}

/// List a mapping of pallets and their extrinsics.
///
/// # Arguments
/// * `runtime_path` - Path to the runtime WASM binary.
pub fn list_pallets_and_extrinsics(
	runtime_path: &Path,
) -> anyhow::Result<PalletExtrinsicsCollection> {
	let temp_dir = tempdir()?;
	let temp_file_path = temp_dir.path().join("pallets.csv");
	let guard = StdoutOverride::from_file(&temp_file_path)?;
	let cmd = PalletCmd::try_parse_from([
		"",
		"--runtime",
		runtime_path.to_str().unwrap(),
		"--genesis-builder",
		"none", // For parsing purpose.
		"--list=all",
	])?;
	cmd.run_with_spec::<BlakeTwo256, HostFunctions>(None)
		.map_err(|e| anyhow::anyhow!(format!("Failed to list pallets: {}", e.to_string())))?;
	drop(guard);
	parse_csv_to_map(&temp_file_path)
}

/// Parse the pallet command from string value of genesis policy builder.
///
/// # Arguments
/// * `policy` - Genesis builder policy ( none | spec | runtime ).
pub fn parse_genesis_builder_policy(policy: &str) -> anyhow::Result<PalletCmd> {
	PalletCmd::try_parse_from([
		"",
		"--list",
		"--runtime",
		"dummy-runtime", // For parsing purpose.
		"--genesis-builder",
		policy,
	])
	.map_err(|e| {
		anyhow::anyhow!(format!(r#"Invalid genesis builder option {policy}: {}"#, e.to_string()))
	})
}

fn parse_csv_to_map(file_path: &PathBuf) -> anyhow::Result<PalletExtrinsicsCollection> {
	let file = File::open(file_path)?;
	let mut rdr = Reader::from_reader(BufReader::new(file));
	let mut map: PalletExtrinsicsCollection = HashMap::new();
	for result in rdr.records() {
		let record = result?;
		if record.len() == 2 {
			let pallet = record[0].trim().to_string();
			let extrinsic = record[1].trim().to_string();
			map.entry(pallet).or_default().push(extrinsic);
		}
	}
	Ok(map)
}

/// Run command for pallet benchmarking.
///
/// # Arguments
/// * `cmd` - Command to benchmark the FRAME Pallets.
pub fn run_pallet_benchmarking(cmd: &PalletCmd) -> Result<()> {
	cmd.run_with_spec::<BlakeTwo256, HostFunctions>(None)
		.map_err(|e| anyhow::anyhow!(format!("Failed to run benchmarking: {}", e.to_string())))
}

/// Performs a fuzzy search for pallets that match the provided input.
///
/// # Arguments
/// * `pallet_extrinsics` - A mapping of pallets and their extrinsics.
/// * `input` - The search input used to match pallets.
pub fn search_for_pallets(
	pallet_extrinsics: &PalletExtrinsicsCollection,
	input: &str,
	limit: usize,
) -> Vec<String> {
	let pallets = pallet_extrinsics.keys();

	if input.is_empty() {
		return pallets.map(String::from).take(limit).collect();
	}
	let inputs = input.split(",");
	let pallets: Vec<&str> = pallets.map(|s| s.as_str()).collect();
	let mut output = inputs
		.flat_map(|input| fuzzy_search_best_n(input, &pallets, limit))
		.map(|v| v.0.to_string())
		.collect::<Vec<String>>();
	output.dedup();
	output
}

/// Performs a fuzzy search for extrinsics that match the provided input.
///
/// # Arguments
/// * `pallet_extrinsics` - A mapping of pallets and their extrinsics.
/// * `pallets` - List of pallets used to find the extrinsics.
/// * `input` - The search input used to match extrinsics.
pub fn search_for_extrinsics(
	pallet_extrinsics: &PalletExtrinsicsCollection,
	pallets: Vec<String>,
	input: &str,
	limit: usize,
) -> Vec<String> {
	let extrinsics: Vec<&str> = pallet_extrinsics
		.iter()
		.filter(|(pallet, _)| pallets.contains(pallet))
		.flat_map(|(_, extrinsics)| extrinsics.iter().map(String::as_str))
		.collect();

	if input.is_empty() {
		return extrinsics.into_iter().map(String::from).take(limit).collect();
	}
	let inputs = input.split(",");
	let mut output = inputs
		.flat_map(|input| fuzzy_search_best_n(input, &extrinsics, limit))
		.map(|v| v.0.to_string())
		.collect::<Vec<String>>();
	output.dedup();
	output
}

#[cfg(test)]
mod tests {
	use super::*;
	use tempfile::tempdir;

	#[test]
	fn get_preset_names_works() -> anyhow::Result<()> {
		let runtime_path = std::env::current_dir()
			.unwrap()
			.join("../../tests/runtimes/base_parachain_benchmark.wasm")
			.canonicalize()?;
		assert_eq!(get_preset_names(&runtime_path)?, vec!["development", "local_testnet"]);
		Ok(())
	}

	#[test]
	fn get_runtime_path_works() -> anyhow::Result<()> {
		let temp_dir = tempdir()?;
		for name in ["runtime", "runtimes"] {
			let path = temp_dir.path();
			fs::create_dir(&path.join(name))?;
			get_runtime_path(&path)?;
		}
		Ok(())
	}

	#[test]
	fn list_pallets_and_extrinsics_works() -> Result<()> {
		let runtime_path = std::env::current_dir()
			.unwrap()
			.join("../../tests/runtimes/base_parachain_benchmark.wasm")
			.canonicalize()
			.unwrap();

		let pallets = list_pallets_and_extrinsics(&runtime_path)?;
		assert_eq!(
			pallets.get("pallet_timestamp").cloned().unwrap_or_default(),
			["on_finalize", "set"]
		);
		assert_eq!(
			pallets.get("pallet_sudo").cloned().unwrap_or_default(),
			["check_only_sudo_account", "remove_key", "set_key", "sudo", "sudo_as"]
		);
		Ok(())
	}

	#[test]
	fn parse_genesis_builder_policy_works() -> anyhow::Result<()> {
		for policy in ["none", "runtime"] {
			parse_genesis_builder_policy(policy)?;
		}
		Ok(())
	}
}<|MERGE_RESOLUTION|>--- conflicted
+++ resolved
@@ -20,27 +20,12 @@
 	cumulus_primitives_proof_size_hostfunction::storage_proof_size::HostFunctions,
 );
 
-<<<<<<< HEAD
-/// Type alias for records where the key is the pallet name and the value is a array of its
-/// extrinsics.
-pub type PalletExtrinsicsCollection = HashMap<String, Vec<String>>;
-
-/// Check if a runtime has a genesis config preset.
-///
-/// # Arguments
-/// * `binary_path` - Path to the runtime WASM binary.
-/// * `preset` - Optional ID of the genesis config preset. If not provided, it checks the default
-///   preset.
-pub fn check_preset(binary_path: &PathBuf, preset: Option<&String>) -> anyhow::Result<()> {
-	let binary = fs::read(binary_path).map_err(anyhow::Error::from)?;
-=======
 /// Get genesis builder preset names of the runtime.
 ///
 /// # Arguments
 /// * `binary_path` - Path to the runtime WASM binary.
 pub fn get_preset_names(binary_path: &PathBuf) -> anyhow::Result<Vec<String>> {
 	let binary = fs::read(binary_path).expect("No runtime binary found");
->>>>>>> 80d74603
 	let genesis_config_builder = GenesisConfigBuilderRuntimeCaller::<HostFunctions>::new(&binary);
 	genesis_config_builder.preset_names().map_err(|e| anyhow::anyhow!(e))
 }
